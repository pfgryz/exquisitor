--- conflicted
+++ resolved
@@ -5,11 +5,7 @@
 Taxonomic classification of genetic sequences was used to perform genetic material analysis. Optimization of the process was achieved by clustering genetic sequences and selecting representatives of the sequences that were used for taxonomic classification. The thesis implemented two classical methods: one using sequence alignments and the other based on $k$-mers. An original method was also developed, based on machine learning, using artificial neural networks with contrastive learning. A console application was created to conduct the analysis process, and a web application was developed to allow users to submit genetic material analysis requests. The implementation was done in the Rust programming language.
 Qualitative experiments were conducted, comparing the implemented methods against a full taxonomic classification of all sequences, as well as performance experiments, evaluating the execution time of the entire process. The results showed that the custom method demonstrated the highest classification quality and the fastest execution time compared to the other metods.
 
-<<<<<<< HEAD
-=======
 Abstract
-\todo{TODO}
->>>>>>> b66865fa
 
 \secondkeywords{}
 DNA sequences, taxonomic classification,  metagenomics, artificial neural networks, contrastive learning